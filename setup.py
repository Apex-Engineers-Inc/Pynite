--- conflicted
+++ resolved
@@ -5,11 +5,7 @@
 
 setuptools.setup(
     name="PyNiteFEA",
-<<<<<<< HEAD
-    version="0.0.82",
-=======
     version="0.0.81",
->>>>>>> 74d30fad
     author="D. Craig Brinck, PE, SE",
     author_email="Building.Code@outlook.com",
     description="A simple elastic 3D structural finite element library for Python.",
