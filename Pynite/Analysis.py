<<<<<<< HEAD
from __future__ import annotations

=======
from __future__ import annotations # Allows more recent type hints features
from typing import TYPE_CHECKING
>>>>>>> 23b71539
from math import isclose

from numpy import array, atleast_2d, zeros, subtract, matmul, divide, seterr, nanmax
from numpy.linalg import solve

<<<<<<< HEAD
from typing import TYPE_CHECKING
if TYPE_CHECKING:
    from Pynite.FEModel3D import FEModel3D

def _prepare_model(model:"FEModel3D"):
=======
from Pynite.LoadCombo import LoadCombo

if TYPE_CHECKING:
    from typing import List, Tuple
    from Pynite.FEModel3D import FEModel3D
    from numpy import float64
    from numpy.typing import NDArray
    from scipy.sparse import lil_matrix


def _prepare_model(model: FEModel3D) -> None:
>>>>>>> 23b71539
    """Prepares a model for analysis by ensuring at least one load combination is defined, generating all meshes that have not already been generated, activating all non-linear members, and internally numbering all nodes and elements.

    :param model: The model being prepared for analysis.
    :type model: FEModel3D
    """
    
    # Reset any nodal displacements
    model._D = {}
    for node in model.nodes.values():
        node.DX = {}
        node.DY = {}
        node.DZ = {}
        node.RX = {}
        node.RY = {}
        node.RZ = {}

    # Ensure there is at least 1 load combination to solve if the user didn't define any
    if model.load_combos == {}:
        # Create and add a default load combination to the dictionary of load combinations
        model.load_combos['Combo 1'] = LoadCombo('Combo 1', factors={'Case 1':1.0})
    
    # Generate all meshes
    for mesh in model.meshes.values():
        if mesh.is_generated == False:
            mesh.generate()

    # Activate all springs and members for all load combinations
    for spring in model.springs.values():
        for combo_name in model.load_combos.keys():
            spring.active[combo_name] = True
    
    # Activate all physical members for all load combinations
    for phys_member in model.members.values():
        for combo_name in model.load_combos.keys():
            phys_member.active[combo_name] = True
    
    # Assign an internal ID to all nodes and elements in the model. This number is different from the name used by the user to identify nodes and elements.
    _renumber(model)

def _identify_combos(model: FEModel3D, combo_tags: List[str] | None = None) -> List[LoadCombo]:
    """Returns a list of load combinations that are to be run based on tags given by the user.

    :param model: The model being analyzed.
    :type model: FEModel3D
    :param combo_tags: A list of tags used for the load combinations to be evaluated. Defaults to `None` in which case all load combinations will be added to the list of load combinations to be run.
    :type combo_tags: list, optional
    :return: A list containing the load combinations to be analyzed.
    :rtype: list
    """
    
    # Identify which load combinations to evaluate
    if combo_tags is None:
        # Evaluate all load combinations if not tags have been provided
        combo_list = list(model.load_combos.values())
    else:
        # Initialize the list of load combinations to be evaluated
        combo_list = []
        # Step through each load combination in the model
        for combo in model.load_combos.values():
            # Check if this load combination is tagged with any of the tags we're looking for
            if combo.combo_tags is not None and any(tag in combo.combo_tags for tag in combo_tags):
                # Add the load combination to the list of load combinations to be evaluated
                combo_list.append(combo)
    
    # Return the list of load combinations to be evaluated
    return combo_list

def _check_stability(model: FEModel3D, K: NDArray[float64]) -> None:
    """
    Identifies nodal instabilities in a model's stiffness matrix.
    """

    # Initialize the `unstable` flag to `False`
    unstable = False

    # Step through each diagonal term in the stiffness matrix
    for i in range(K.shape[0]):
        
        # Determine which node this term belongs to
        node = [node for node in model.nodes.values() if node.ID == int(i/6)][0]

        # Determine which degree of freedom this term belongs to
        dof = i%6

        # Check to see if this degree of freedom is supported
        if dof == 0:
            supported = node.support_DX
        elif dof == 1:
            supported = node.support_DY
        elif dof == 2:
            supported = node.support_DZ
        elif dof == 3:
            supported = node.support_RX
        elif dof == 4:
            supported = node.support_RY
        elif dof == 5:
            supported = node.support_RZ

        # Check if the degree of freedom on this diagonal is unstable
        if isclose(K[i, i], 0) and not supported:

            # Flag the model as unstable
            unstable = True

            # Identify which direction this instability affects
            if i%6 == 0:
                direction = 'for translation in the global X direction.'
            if i%6 == 1:
                direction = 'for translation in the global Y direction.'
            if i%6 == 2:
                direction = 'for translation in the global Z direction.'
            if i%6 == 3:
                direction = 'for rotation about the global X axis.'
            if i%6 == 4:
                direction = 'for rotation about the global Y axis.'
            if i%6 == 5:
                direction = 'for rotation about the global Z axis.'

            # Print a message to the console
            print('* Nodal instability detected: node ' + node.name + ' is unstable ' + direction)

    if unstable:
        raise Exception('Unstable node(s). See console output for details.')

    return

def _PDelta_step(model: FEModel3D, combo_name: str, P1: NDArray[float64], FER1: NDArray[float64], D1_indices: List[int], D2_indices: List[int], D2: NDArray[float64], log: bool = True, sparse: bool = True, check_stability: bool = False, max_iter: int = 30, first_step: bool = True) -> None:
    """Performs second order (P-Delta) analysis. This type of analysis is appropriate for most models using beams, columns and braces. Second order analysis is usually required by material-specific codes. The analysis is iterative and takes longer to solve. Models with slender members and/or members with combined bending and axial loads will generally have more significant P-Delta effects. P-Delta effects in plates/quads are not considered.

    :param combo_name: The name of the load combination to evaluate P-Delta effects for.
    :type combo_name: string
    :param log: Prints updates to the console if set to True. Default is False.
    :type log: bool, optional
    :param check_stability: When set to True, checks the stiffness matrix for any unstable degrees of freedom and reports them back to the console. This does add to the solution time. Defaults to True.
    :type check_stability: bool, optional
    :param max_iter: The maximum number of iterations permitted. If this value is exceeded the program will report divergence. Defaults to 30.
    :type max_iter: int, optional
    :param sparse: Indicates whether the sparse matrix solver should be used. A matrix can be considered sparse or dense depening on how many zero terms there are. Structural stiffness matrices often contain many zero terms. The sparse solver can offer faster solutions for such matrices. Using the sparse solver on dense matrices may lead to slower solution times. Be sure ``scipy`` is installed to use the sparse solver. Default is True.
    :type sparse: bool, optional
    :param check_stability: Indicates whether nodal stability should be checked. This slows down the analysis considerably, but can be useful for small models or for debugging. Default is `False`.
    :type check_stability: bool, optional
    :param first_step: Indicates whether this P-Delta analysis is the first load step. Usually this should be set to `True`, unless this is a subsequent step of an analysis using multiple load steps. Default is True.
    :type first_step: bool, optional
    :raises ValueError: Occurs when there is a singularity in the stiffness matrix, which indicates an unstable structure.
    :raises Exception: Occurs when a model fails to converge.
    """

    # Import `scipy` features if the sparse solver is being used
    if sparse == True:
        from scipy.sparse.linalg import spsolve

    iter_count_TC = 1    # Tracks tension/compression-only iterations
    iter_count_PD = 1    # Tracks P-Delta iterations

    convergence_TC = False  # Tracks tension/compression-only convergence
    divergence_TC = False  # Tracks tension/compression-only divergence

    # Iterate until either T/C convergence or divergence occurs. Perform at least 2 iterations for the P-Delta analysis.
    while (convergence_TC == False and divergence_TC == False) or iter_count_PD <= 2:

        # Inform the user which iteration we're on
        if log:
            print('- Beginning tension/compression-only iteration #' + str(iter_count_TC))

        # Calculate the partitioned global stiffness matrices
        if sparse == True:

            # Calculate the initial stiffness matrix
            K11, K12, K21, K22 = _partition(model, model.K(combo_name, log, check_stability, sparse).tolil(), D1_indices, D2_indices)

            # Calculate the geometric stiffness matrix
            if iter_count_PD == 1 and first_step:
                # For the first iteration of the first load step P=0
                Kg11, Kg12, Kg21, Kg22 = _partition(model, model.Kg(combo_name, log, sparse, True), D1_indices, D2_indices)
            else:
                # For subsequent iterations P will be calculated based on member end displacements
                Kg11, Kg12, Kg21, Kg22 = _partition(model, model.Kg(combo_name, log, sparse, False), D1_indices, D2_indices)
            
            # The stiffness matrices are currently `lil` format which is great for
            # memory, but slow for mathematical operations. They will be converted to
            # `csr` format. The `+` operator performs matrix addition on `csr`
            # matrices.
            K11 = K11.tocsr() + Kg11.tocsr()
            K12 = K12.tocsr() + Kg12.tocsr()
            K21 = K21.tocsr() + Kg21.tocsr()
            K22 = K22.tocsr() + Kg22.tocsr()

        else:

            # Initial stiffness matrix
            K11, K12, K21, K22 = _partition(model, model.K(combo_name, log, check_stability, sparse), D1_indices, D2_indices)
            
            # Geometric stiffness matrix
            if iter_count_PD == 1 and first_step:
                # For the first iteration of the first load step P=0
                Kg11, Kg12, Kg21, Kg22 = _partition(model, model.Kg(combo_name, log, sparse, True), D1_indices, D2_indices)
            else:
                # For subsequent iterations P will be calculated based on member end displacements
                Kg11, Kg12, Kg21, Kg22 = _partition(model.Kg(combo_name, log, sparse, False), D1_indices, D2_indices)
            
            K11 = K11 + Kg11
            K12 = K12 + Kg12
            K21 = K21 + Kg21
            K22 = K22 + Kg22

        # Calculate the changes to the global displacement vector
        if log: print('- Calculating changes to the global displacement vector')
        if K11.shape == (0, 0):
            # All displacements are known, so D1 is an empty vector
            Delta_D1 = []
        else:
            try:
                # Calculate the change in the displacements Delta_D1
                if sparse == True:
                    # The partitioned stiffness matrix is already in `csr` format. The `@`
                    # operator performs matrix multiplication on sparse matrices.
                    Delta_D1 = spsolve(K11.tocsr(), subtract(subtract(P1, FER1), K12.tocsr() @ D2))
                    Delta_D1 = Delta_D1.reshape(len(Delta_D1), 1)
                else:
                    # The partitioned stiffness matrix is in `csr` format. It will be
                    # converted to a 2D dense array for mathematical operations.
                    Delta_D1 = solve(K11, subtract(subtract(P1, FER1), matmul(K12, D2)))

            except:
                # Return out of the method if 'K' is singular and provide an error message
                raise ValueError('The stiffness matrix is singular, which indicates that the structure is unstable.')

        # Sum the calculated displacements
        if first_step:
            _store_displacements(model, Delta_D1, D2, D1_indices, D2_indices, model.load_combos[combo_name])
        else:
            _sum_displacements(model, Delta_D1, D2, D1_indices, D2_indices, model.load_combos[combo_name])
        
        # Check whether the tension/compression-only analysis has converged and deactivate any members that are showing forces they can't hold
        convergence_TC = _check_TC_convergence(model, combo_name, log)
        
        # Report on convergence of tension/compression only analysis
        if convergence_TC == False:
            
            if log:
                print('- Tension/compression-only analysis did not converge on this iteration')
                print('- Stiffness matrix will be adjusted')
                print('- P-Delta analysis will be restarted')
            
            # Increment the tension/compression-only iteration count
            iter_count_TC += 1

            # Undo the last iteration of the analysis since the T/C analysis didn't converge
            _sum_displacements(model, -Delta_D1, D2, D1_indices, D2_indices, model.load_combos[combo_name])
            iter_count_PD = 0

        else:
            if log: print('- Tension/compression-only analysis converged after ' + str(iter_count_TC) + ' iteration(s)')
        
        # Check for divergence in the tension/compression-only analysis
        if iter_count_TC > max_iter:
            divergence_TC = True
            raise Exception('- Model diverged during tension/compression-only analysis')

        # Increment the P-Delta iteration count
        iter_count_PD += 1
    
    # Flag the model as solved
    model.solution = 'P-Delta'

def _pushover_step(model: FEModel3D, combo_name: str, push_combo: str, step_num: int, P1: NDArray[float64], FER1: NDArray[float64], D1_indices: List[int], D2_indices: List[int], D2: NDArray[float64], log: bool = True, sparse: bool = True, check_stability: bool = False) -> None:

    # Run at least one iteration
    run_step = True

    # Run/rerun the load step until convergence occurs
    while run_step == True:

        # Calculate the partitioned global stiffness matrices
        # Sparse solver
        if sparse == True:

            from scipy.sparse.linalg import spsolve
            
            # Calculate the initial stiffness matrix
            K11, K12, K21, K22 = _partition(model, model.K(combo_name, log, check_stability, sparse).tolil(), D1_indices, D2_indices)

            # Calculate the geometric stiffness matrix
            # The `combo_name` variable in the code below is not the name of the pushover load combination. Rather it is the name of the primary combination that the pushover load will be added to. Axial loads used to develop Kg are calculated from the displacements stored in `combo_name`.
            Kg11, Kg12, Kg21, Kg22 = _partition(model, model.Kg(combo_name, log, sparse, False).tolil(), D1_indices, D2_indices)

            # Calculate the stiffness reduction matrix
            Km11, Km12, Km21, Km22 = _partition(model, model.Km(combo_name, push_combo, step_num, log, sparse).tolil(), D1_indices, D2_indices)
            
            # The stiffness matrices are currently `lil` format which is great for
            # memory, but slow for mathematical operations. They will be converted to
            # `csr` format. The `+` operator performs matrix addition on `csr`
            # matrices.
            K11 = K11.tocsr() + Kg11.tocsr() + Km11.tocsr()
            K12 = K12.tocsr() + Kg12.tocsr() + Km12.tocsr()
            K21 = K21.tocsr() + Kg21.tocsr() + Km21.tocsr()
            K22 = K22.tocsr() + Kg22.tocsr() + Km22.tocsr()

        # Dense solver
        else:

            # Initial stiffness matrix
            K11, K12, K21, K22 = _partition(model, model.K(combo_name, log, check_stability, sparse), D1_indices, D2_indices)
            
            # Geometric stiffness matrix
            # The `combo_name` variable in the code below is not the name of the pushover load combination. Rather it is the name of the primary combination that the pushover load will be added to. Axial loads used to develop Kg are calculated from the displacements stored in `combo_name`.
            Kg11, Kg12, Kg21, Kg22 = _partition(model.Kg(combo_name, log, sparse, False), D1_indices, D2_indices)
            
            # Calculate the stiffness reduction matrix
            Km11, Km12, Km21, Km22 = _partition(model, model.Km(combo_name, push_combo, step_num, log, sparse), D1_indices, D2_indices)
            
            K11 = K11 + Kg11 + Km11
            K12 = K12 + Kg12 + Km12
            K21 = K21 + Kg21 + Km21
            K22 = K22 + Kg22 + Km22
        
        # Calculate the changes to the global displacement vector
        if log: print('- Calculating changes to the global displacement vector')
        if K11.shape == (0, 0):
            # All displacements are known, so D1 is an empty vector
            Delta_D1 = []
        else:
            try:
                # Calculate the change in the displacements Delta_D1
                if sparse == True:
                    # The partitioned stiffness matrix is already in `csr` format. The `@`
                    # operator performs matrix multiplication on sparse matrices.
                    Delta_D1 = spsolve(K11.tocsr(), subtract(subtract(P1, FER1), K12.tocsr() @ D2))
                    Delta_D1 = Delta_D1.reshape(len(Delta_D1), 1)
                else:
                    # The partitioned stiffness matrix is in `csr` format. It will be
                    # converted to a 2D dense array for mathematical operations.
                    Delta_D1 = solve(K11, subtract(subtract(P1, FER1), matmul(K12, D2)))

            except:
                # Return out of the method if 'K' is singular and provide an error message
                raise ValueError('The structure is unstable. Unable to proceed any further with analysis.')

        # Unpartition the displacement results from the analysis step
        Delta_D = _unpartition_disp(model, Delta_D1, D2, D1_indices, D2_indices)

        # Step through each member in the model
        for member in model.members.values():
                        
            # Check for plastic load reversal at the i-node in this load step
            if member.i_reversal == False and member.lamb(Delta_D, combo_name, push_combo, step_num)[0, 1] < 0:

                # Flag the member as having plastic load reversal at the i-node
                i_reversal = True

                # Flag the load step for reanalysis
                run_step = True

            # Check for plastic load reversal at the j-node in this load step
            if member.j_reversal == False and member.lamb(Delta_D, combo_name, push_combo, step_num)[1, 1] < 0:

                # Flag the member as having plastic load reversal at the j-node
                j_reversal = True

                # Flag the load step for reanalysis
                run_step = True

        # Undo the last loadstep if plastic load reversal was discovered. We'll rerun it with the corresponding gradients set to zero vectors.
        if run_step == True:
            _sum_displacements(model, -Delta_D1, D2, D1_indices, D2_indices, model.load_combos[combo_name])
    
    # Sum the calculated displacements
    _sum_displacements(model, Delta_D1, D2, D1_indices, D2_indices, model.load_combos[combo_name])

    # Flag the model as solved
    model.solution = 'Pushover'

def _unpartition_disp(model: FEModel3D, D1: NDArray[float64], D2: NDArray[float64], D1_indices: List[int], D2_indices: List[int]) -> NDArray[float64]:
    """Unpartitions displacements from the solver and returns them as a global displacement vector

    :param model: The finite element model being evaluated
    :type model: FEModel3D
    :param D1: An array of calculated displacements
    :type D1: array
    :param D2: An array of enforced displacements
    :type D2: array
    :param D1_indices: A list of the degree of freedom indices for each displacement in D1
    :type D1_indices: list
    :param D2_indices: A list of the degree of freedom indices for each displacement in D2
    :type D2_indices: list
    :return: Global displacement matrix
    :rtype: array
    """
    
    D = zeros((len(model.nodes)*6, 1))

    # Step through each node in the model
    for node in model.nodes.values():
        
        # Step through each degree of freedom at the node
        for i in range(6):

            # Check if the dof is in the list of enforced displacements
            if node.ID*6 + i in D2_indices:
                # Get the enforced displacement
                D[(node.ID*6 + i, 0)] = D2[D2_indices.index(node.ID*6 + i), 0]
            else:
                # Get the calculated displacement
                D[(node.ID*6 + i, 0)] = D1[D1_indices.index(node.ID*6 + i), 0]
    
    # Return the displacement vector
    return D

<<<<<<< HEAD
def _store_displacements(model:"FEModel3D", D1, D2, D1_indices, D2_indices, combo):
=======
def _store_displacements(model: FEModel3D, D1: NDArray[float64], D2: NDArray[float64], D1_indices: List[int], D2_indices: List[int], combo: LoadCombo) -> None:
>>>>>>> 23b71539
    """Stores calculated displacements from the solver into the model's displacement vector `_D` and into each node object in the model

    :param model: The finite element model being evaluated.
    :type model: FEModel3D
    :param D1: An array of calculated displacements
    :type D1: array
    :param D2: An array of enforced displacements
    :type D2: array
    :param D1_indices: A list of the degree of freedom indices for each displacement in D1
    :type D1_indices: list
    :param D2_indices: A list of the degree of freedom indices for each displacement in D2
    :type D2_indices: list
    :param combo: The load combination to store the displacements for
    :type combo: LoadCombo
    """
    
    # The raw results from the solver are partitioned. Unpartition them.
    D = _unpartition_disp(model, D1, D2, D1_indices, D2_indices)
    
    # Store the displacements in the model's global displacement vector
    model._D[combo.name] = D

    # Store the calculated global nodal displacements into each node object
    for node in model.nodes.values():

        node.DX[combo.name] = D[node.ID*6 + 0, 0]
        node.DY[combo.name] = D[node.ID*6 + 1, 0]
        node.DZ[combo.name] = D[node.ID*6 + 2, 0]
        node.RX[combo.name] = D[node.ID*6 + 3, 0]
        node.RY[combo.name] = D[node.ID*6 + 4, 0]
        node.RZ[combo.name] = D[node.ID*6 + 5, 0]

def _sum_displacements(model: FEModel3D, Delta_D1: NDArray[float64], Delta_D2: NDArray[float64], D1_indices: List[int], D2_indices: List[int], combo: LoadCombo) -> None:
    """Sums calculated displacements for a load step from the solver into the model's displacement vector `_D` and into each node object in the model.

    :param model: The finite element model being evaluated.
    :type model: FEModel3D
    :param Delta_D1: An array of calculated displacements for a load step
    :type Delta_D1: array
    :param Delta_D2: An array of enforced displacements for a load step
    :type Delta_D2: array
    :param D1_indices: A list of the degree of freedom indices for each displacement in D1
    :type D1_indices: list
    :param D2_indices: A list of the degree of freedom indices for each displacement in D2
    :type D2_indices: list
    :param combo: The load combination to store the displacements for
    :type combo: LoadCombo
    """
    
    # The raw results from the solver are partitioned. Unpartition them.
    Delta_D = _unpartition_disp(model, Delta_D1, Delta_D2, D1_indices, D2_indices)

    # Sum the load step's global displacement vector with the model's global displacement vector
    model._D[combo.name] += Delta_D

    # Sum the load step's calculated global nodal displacements to each node object's global displacement
    for node in model.nodes.values():

        node.DX[combo.name] += Delta_D[node.ID*6 + 0, 0]
        node.DY[combo.name] += Delta_D[node.ID*6 + 1, 0]
        node.DZ[combo.name] += Delta_D[node.ID*6 + 2, 0]
        node.RX[combo.name] += Delta_D[node.ID*6 + 3, 0]
        node.RY[combo.name] += Delta_D[node.ID*6 + 4, 0]
        node.RZ[combo.name] += Delta_D[node.ID*6 + 5, 0]

def _check_TC_convergence(model: FEModel3D, combo_name: str = "Combo 1", log: bool = True, spring_tolerance: float = 0, member_tolerance: float = 0) -> bool:

    # Assume the model has converged until we find out otherwise
    convergence = True

    # Provide an update to the console if requested by the user
    if log:
        print("- Checking for tension/compression-only support spring convergence")
    # Loop through each node and each directional spring to check and update their active status
    for node in model.nodes.values():

        for direction in ["DX", "DY", "DZ", "RX", "RY", "RZ"]:
            spring = getattr(node, f"spring_{direction}")
            displacement = getattr(node, direction)[combo_name]

            if spring[1] is not None:
                # Determine if the spring should be active based on its designation ('+' or '-') and the displacement
                should_be_active = (
                    spring[1] == "-" and displacement <= -spring_tolerance
                ) or (spring[1] == "+" and displacement >= spring_tolerance)

                # Check if there's a need to switch the active state of the spring
                if spring[2] != should_be_active:
                    spring[2] = should_be_active
                    convergence = False

    # TODO: Adjust the code below to allow elements to reactivate on subsequent iterations if deformations at element nodes indicate the member goes back into an active state. This will lead to a less conservative and more realistic analysis. Nodal springs (above) already do this.

    # Check tension/compression-only springs
    if log: print('- Checking for tension/compression-only spring convergence')
    for spring in model.springs.values():

        if spring.active[combo_name] == True:
            # Check if tension-only conditions exist
            if (
                spring.tension_only == True
                and spring.axial(combo_name) > spring_tolerance
            ):
                spring.active[combo_name] = False
                convergence = False

            # Check if compression-only conditions exist
            elif (
                spring.comp_only == True
                and spring.axial(combo_name) < -spring_tolerance
            ):
                spring.active[combo_name] = False
                convergence = False

    # Check tension/compression only members
    if log: print('- Checking for tension/compression-only member convergence')
    for phys_member in model.members.values():

        # Only run the tension/compression only check if the member is still active
        if phys_member.active[combo_name] == True:

            # Check if a tension-only conditions exist
            if (
                phys_member.tension_only == True
                and phys_member.max_axial(combo_name) > member_tolerance
            ):
                # Deactivate the physical member
                phys_member.active[combo_name] = False

                # Deactivate all the sub-members
                for sub_member in phys_member.sub_members.values():
                    sub_member.active[combo_name] = False
                
                # Flag the analysis as not converged
                convergence = False

            # Check if a compression-only conditions exist
            elif (
                phys_member.comp_only == True
                and phys_member.min_axial(combo_name) < -member_tolerance
            ):
                # Deactivate the physical member
                phys_member.active[combo_name] = False
                
                # Deactivate all the sub-members
                for sub_member in phys_member.sub_members.values():
                    sub_member.active[combo_name] = False
                
                # Flag the analysis as not converged
                convergence = False

        # Reset the sub-member's flag to unsolved. This will allow it to resolve for the same load combination after subsequent iterations have made further changes.
        for sub_member in phys_member.sub_members.values():
            sub_member._solved_combo = None

    # Return whether the TC analysis has converged
    return convergence
  
def _calc_reactions(model: FEModel3D, log: bool = False, combo_tags: List[str] | None = None) -> None:
    """
    Calculates reactions internally once the model is solved.

    Parameters
    ----------
    model : FEModel3D
        The finite element model to calculate reactions for.
    log : bool, optional
        Prints updates to the console if set to True. Default is False.
    combo_tags : string, optional
        A list of tags that will be used to identify which load combinations need their reactions calculated. If set to `None` then all load combinations will have their reactions calculated. Default is `None`.
    """

    # Print a status update to the console
    if log: print('- Calculating reactions')

    # Identify which load combinations to evaluate
    combo_list = _identify_combos(model, combo_tags)

    # Calculate the reactions node by node
    for node in model.nodes.values():
        
        # Step through each load combination
        for combo in combo_list:
            
            # Initialize reactions for this node and load combination
            node.RxnFX[combo.name] = 0.0
            node.RxnFY[combo.name] = 0.0
            node.RxnFZ[combo.name] = 0.0
            node.RxnMX[combo.name] = 0.0
            node.RxnMY[combo.name] = 0.0
            node.RxnMZ[combo.name] = 0.0

            # Determine if the node has any supports
            if (node.support_DX or node.support_DY or node.support_DZ 
            or  node.support_RX or node.support_RY or node.support_RZ):

                # Sum the spring end forces at the node
                for spring in model.springs.values():

                    if spring.i_node == node and spring.active[combo.name] == True:
                        
                        # Get the spring's global force matrix
                        # Storing it as a local variable eliminates the need to rebuild it every time a term is needed                    
                        spring_F = spring.F(combo.name)

                        if node.support_DX: node.RxnFX[combo.name] += spring_F[0, 0]
                        if node.support_DY: node.RxnFY[combo.name] += spring_F[1, 0]
                        if node.support_DZ: node.RxnFZ[combo.name] += spring_F[2, 0]
                        if node.support_RX: node.RxnMX[combo.name] += spring_F[3, 0]
                        if node.support_RY: node.RxnMY[combo.name] += spring_F[4, 0]
                        if node.support_RZ: node.RxnMZ[combo.name] += spring_F[5, 0]

                    elif spring.j_node == node and spring.active[combo.name] == True:
                    
                        # Get the spring's global force matrix
                        # Storing it as a local variable eliminates the need to rebuild it every time a term is needed                    
                        spring_F = spring.F(combo.name)
                    
                        if node.support_DX: node.RxnFX[combo.name] += spring_F[6, 0]
                        if node.support_DY: node.RxnFY[combo.name] += spring_F[7, 0]
                        if node.support_DZ: node.RxnFZ[combo.name] += spring_F[8, 0]
                        if node.support_RX: node.RxnMX[combo.name] += spring_F[9, 0]
                        if node.support_RY: node.RxnMY[combo.name] += spring_F[10, 0]
                        if node.support_RZ: node.RxnMZ[combo.name] += spring_F[11, 0]

                # Step through each physical member in the model
                for phys_member in model.members.values():

                    # Sum the sub-member end forces at the node
                    for member in phys_member.sub_members.values():
                        
                        if member.i_node == node and phys_member.active[combo.name] == True:
                        
                            # Get the member's global force matrix
                            # Storing it as a local variable eliminates the need to rebuild it every time a term is needed                    
                            member_F = member.F(combo.name)

                            if node.support_DX: node.RxnFX[combo.name] += member_F[0, 0]
                            if node.support_DY: node.RxnFY[combo.name] += member_F[1, 0]
                            if node.support_DZ: node.RxnFZ[combo.name] += member_F[2, 0]
                            if node.support_RX: node.RxnMX[combo.name] += member_F[3, 0]
                            if node.support_RY: node.RxnMY[combo.name] += member_F[4, 0]
                            if node.support_RZ: node.RxnMZ[combo.name] += member_F[5, 0]

                        elif member.j_node == node and phys_member.active[combo.name] == True:
                        
                            # Get the member's global force matrix
                            # Storing it as a local variable eliminates the need to rebuild it every time a term is needed                    
                            member_F = member.F(combo.name)
                        
                            if node.support_DX: node.RxnFX[combo.name] += member_F[6, 0]
                            if node.support_DY: node.RxnFY[combo.name] += member_F[7, 0]
                            if node.support_DZ: node.RxnFZ[combo.name] += member_F[8, 0]
                            if node.support_RX: node.RxnMX[combo.name] += member_F[9, 0]
                            if node.support_RY: node.RxnMY[combo.name] += member_F[10, 0]
                            if node.support_RZ: node.RxnMZ[combo.name] += member_F[11, 0]

                # Sum the plate forces at the node
                for plate in model.plates.values():

                    if plate.i_node == node:

                        # Get the plate's global force matrix
                        # Storing it as a local variable eliminates the need to rebuild it every time a term is needed                    
                        plate_F = plate.F(combo.name)
                
                        if node.support_DX: node.RxnFX[combo.name] += plate_F[0, 0]
                        if node.support_DY: node.RxnFY[combo.name] += plate_F[1, 0]
                        if node.support_DZ: node.RxnFZ[combo.name] += plate_F[2, 0]
                        if node.support_RX: node.RxnMX[combo.name] += plate_F[3, 0]
                        if node.support_RY: node.RxnMY[combo.name] += plate_F[4, 0]
                        if node.support_RZ: node.RxnMZ[combo.name] += plate_F[5, 0]

                    elif plate.j_node == node:

                        # Get the plate's global force matrix
                        # Storing it as a local variable eliminates the need to rebuild it every time a term is needed                    
                        plate_F = plate.F(combo.name)
                
                        if node.support_DX: node.RxnFX[combo.name] += plate_F[6, 0]
                        if node.support_DY: node.RxnFY[combo.name] += plate_F[7, 0]
                        if node.support_DZ: node.RxnFZ[combo.name] += plate_F[8, 0]
                        if node.support_RX: node.RxnMX[combo.name] += plate_F[9, 0]
                        if node.support_RY: node.RxnMY[combo.name] += plate_F[10, 0]
                        if node.support_RZ: node.RxnMZ[combo.name] += plate_F[11, 0]

                    elif plate.m_node == node:

                        # Get the plate's global force matrix
                        # Storing it as a local variable eliminates the need to rebuild it every time a term is needed                    
                        plate_F = plate.F(combo.name)
                
                        if node.support_DX: node.RxnFX[combo.name] += plate_F[12, 0]
                        if node.support_DY: node.RxnFY[combo.name] += plate_F[13, 0]
                        if node.support_DZ: node.RxnFZ[combo.name] += plate_F[14, 0]
                        if node.support_RX: node.RxnMX[combo.name] += plate_F[15, 0]
                        if node.support_RY: node.RxnMY[combo.name] += plate_F[16, 0]
                        if node.support_RZ: node.RxnMZ[combo.name] += plate_F[17, 0]

                    elif plate.n_node == node:

                        # Get the plate's global force matrix
                        # Storing it as a local variable eliminates the need to rebuild it every time a term is needed                    
                        plate_F = plate.F(combo.name)
                
                        if node.support_DX: node.RxnFX[combo.name] += plate_F[18, 0]
                        if node.support_DY: node.RxnFY[combo.name] += plate_F[19, 0]
                        if node.support_DZ: node.RxnFZ[combo.name] += plate_F[20, 0]
                        if node.support_RX: node.RxnMX[combo.name] += plate_F[21, 0]
                        if node.support_RY: node.RxnMY[combo.name] += plate_F[22, 0]
                        if node.support_RZ: node.RxnMZ[combo.name] += plate_F[23, 0]

                # Sum the quad forces at the node
                for quad in model.quads.values():

                    if quad.i_node == node:

                        # Get the quad's global force matrix
                        # Storing it as a local variable eliminates the need to rebuild it every time a term is needed                    
                        quad_F = quad.F(combo.name)

                        if node.support_DX: node.RxnFX[combo.name] += quad_F[0, 0]
                        if node.support_DY: node.RxnFY[combo.name] += quad_F[1, 0]
                        if node.support_DZ: node.RxnFZ[combo.name] += quad_F[2, 0]
                        if node.support_RX: node.RxnMX[combo.name] += quad_F[3, 0]
                        if node.support_RY: node.RxnMY[combo.name] += quad_F[4, 0]
                        if node.support_RZ: node.RxnMZ[combo.name] += quad_F[5, 0]

                    elif quad.j_node == node:

                        # Get the quad's global force matrix
                        # Storing it as a local variable eliminates the need to rebuild it every time a term is needed                    
                        quad_F = quad.F(combo.name)
                
                        if node.support_DX: node.RxnFX[combo.name] += quad_F[6, 0]
                        if node.support_DY: node.RxnFY[combo.name] += quad_F[7, 0]
                        if node.support_DZ: node.RxnFZ[combo.name] += quad_F[8, 0]
                        if node.support_RX: node.RxnMX[combo.name] += quad_F[9, 0]
                        if node.support_RY: node.RxnMY[combo.name] += quad_F[10, 0]
                        if node.support_RZ: node.RxnMZ[combo.name] += quad_F[11, 0]

                    elif quad.m_node == node:

                        # Get the quad's global force matrix
                        # Storing it as a local variable eliminates the need to rebuild it every time a term is needed                    
                        quad_F = quad.F(combo.name)
                
                        if node.support_DX: node.RxnFX[combo.name] += quad_F[12, 0]
                        if node.support_DY: node.RxnFY[combo.name] += quad_F[13, 0]
                        if node.support_DZ: node.RxnFZ[combo.name] += quad_F[14, 0]
                        if node.support_RX: node.RxnMX[combo.name] += quad_F[15, 0]
                        if node.support_RY: node.RxnMY[combo.name] += quad_F[16, 0]
                        if node.support_RZ: node.RxnMZ[combo.name] += quad_F[17, 0]

                    elif quad.n_node == node:

                        # Get the quad's global force matrix
                        # Storing it as a local variable eliminates the need to rebuild it every time a term is needed                    
                        quad_F = quad.F(combo.name)
                
                        if node.support_DX: node.RxnFX[combo.name] += quad_F[18, 0]
                        if node.support_DY: node.RxnFY[combo.name] += quad_F[19, 0]
                        if node.support_DZ: node.RxnFZ[combo.name] += quad_F[20, 0]
                        if node.support_RX: node.RxnMX[combo.name] += quad_F[21, 0]
                        if node.support_RY: node.RxnMY[combo.name] += quad_F[22, 0]
                        if node.support_RZ: node.RxnMZ[combo.name] += quad_F[23, 0]
                
                # Sum the joint loads applied to the node
                for load in node.NodeLoads:

                    for case, factor in combo.factors.items():
                        
                        if load[2] == case:

                            if load[0] == 'FX' and node.support_DX:
                                node.RxnFX[combo.name] -= load[1]*factor
                            elif load[0] == 'FY' and node.support_DY:
                                node.RxnFY[combo.name] -= load[1]*factor
                            elif load[0] == 'FZ' and node.support_DZ:
                                node.RxnFZ[combo.name] -= load[1]*factor
                            elif load[0] == 'MX' and node.support_RX:
                                node.RxnMX[combo.name] -= load[1]*factor
                            elif load[0] == 'MY' and node.support_RY:
                                node.RxnMY[combo.name] -= load[1]*factor
                            elif load[0] == 'MZ' and node.support_RZ:
                                node.RxnMZ[combo.name] -= load[1]*factor
            
            # Calculate any reactions due to active spring supports at the node
            if node.spring_DX[0] != None and node.spring_DX[2] == True:
                sign = node.spring_DX[1]
                k = node.spring_DX[0]
                if sign != None: k = float(sign + str(k))
                DX = node.DX[combo.name]
                node.RxnFX[combo.name] += k*DX
            if node.spring_DY[0] != None and node.spring_DY[2] == True:
                sign = node.spring_DY[1]
                k = node.spring_DY[0]
                if sign != None: k = float(sign + str(k))
                DY = node.DY[combo.name]
                node.RxnFY[combo.name] += k*DY
            if node.spring_DZ[0] != None and node.spring_DZ[2] == True:
                sign = node.spring_DZ[1]
                k = node.spring_DZ[0]
                if sign != None: k = float(sign + str(k))
                DZ = node.DZ[combo.name]
                node.RxnFZ[combo.name] += k*DZ
            if node.spring_RX[0] != None and node.spring_RX[2] == True:
                sign = node.spring_RX[1]
                k = node.spring_RX[0]
                if sign != None: k = float(sign + str(k))
                RX = node.RX[combo.name]
                node.RxnMX[combo.name] += k*RX
            if node.spring_RY[0] != None and node.spring_RY[2] == True:
                sign = node.spring_RY[1]
                k = node.spring_RY[0]
                if sign != None: k = float(sign + str(k))
                RY = node.RY[combo.name]
                node.RxnMY[combo.name] += k*RY
            if node.spring_RZ[0] != None and node.spring_RZ[2] == True:
                sign = node.spring_RZ[1]
                k = node.spring_RZ[0]
                if sign != None: k = float(sign + str(k))
                RZ = node.RZ[combo.name]
                node.RxnMZ[combo.name] += k*RZ

def _check_statics(model: FEModel3D, combo_tags: List[str] | None = None) -> None:
    '''
    Checks static equilibrium and prints results to the console.

    Parameters
    ----------
    precision : number
        The number of decimal places to carry the results to.
    '''

    print('+----------------+')
    print('| Statics Check: |')
    print('+----------------+')
    print('')

    from prettytable import PrettyTable

    # Start a blank table and create a header row
    statics_table = PrettyTable()
    statics_table.field_names = ['Load Combination', 'Sum FX', 'Sum RX', 'Sum FY', 'Sum RY', 'Sum FZ', 'Sum RZ', 'Sum MX', 'Sum RMX', 'Sum MY', 'Sum RMY', 'Sum MZ', 'Sum RMZ']

    # Identify which load combinations to evaluate
    if combo_tags is None:
        combo_list = model.load_combos.values()
    else:
        combo_list = []
        for combo in model.load_combos.values():
            if any(tag in combo.combo_tags for tag in combo_tags):
                combo_list.append(combo)

    # Step through each load combination
    for combo in combo_list:

        # Initialize force and moment summations to zero
        SumFX, SumFY, SumFZ = 0.0, 0.0, 0.0
        SumMX, SumMY, SumMZ = 0.0, 0.0, 0.0
        SumRFX, SumRFY, SumRFZ = 0.0, 0.0, 0.0
        SumRMX, SumRMY, SumRMZ = 0.0, 0.0, 0.0

        # Get the global force vector and the global fixed end reaction vector
        P = model.P(combo.name)
        FER = model.FER(combo.name)

        # Step through each node and sum its forces
        for node in model.nodes.values():

            # Get the node's coordinates
            X = node.X
            Y = node.Y
            Z = node.Z

            # Get the nodal forces
            FX = P[node.ID*6+0][0] - FER[node.ID*6+0][0]
            FY = P[node.ID*6+1][0] - FER[node.ID*6+1][0]
            FZ = P[node.ID*6+2][0] - FER[node.ID*6+2][0]
            MX = P[node.ID*6+3][0] - FER[node.ID*6+3][0]
            MY = P[node.ID*6+4][0] - FER[node.ID*6+4][0]
            MZ = P[node.ID*6+5][0] - FER[node.ID*6+5][0]

            # Get the nodal reactions
            RFX = node.RxnFX[combo.name]
            RFY = node.RxnFY[combo.name]
            RFZ = node.RxnFZ[combo.name]
            RMX = node.RxnMX[combo.name]
            RMY = node.RxnMY[combo.name]
            RMZ = node.RxnMZ[combo.name]

            # Sum the global forces
            SumFX += FX
            SumFY += FY
            SumFZ += FZ
            SumMX += MX - FY*Z + FZ*Y
            SumMY += MY + FX*Z - FZ*X
            SumMZ += MZ - FX*Y + FY*X

            # Sum the global reactions
            SumRFX += RFX
            SumRFY += RFY
            SumRFZ += RFZ
            SumRMX += RMX - RFY*Z + RFZ*Y
            SumRMY += RMY + RFX*Z - RFZ*X
            SumRMZ += RMZ - RFX*Y + RFY*X 

        # Add the results to the table
        statics_table.add_row([combo.name, '{:.3g}'.format(SumFX), '{:.3g}'.format(SumRFX),
                                            '{:.3g}'.format(SumFY), '{:.3g}'.format(SumRFY),
                                            '{:.3g}'.format(SumFZ), '{:.3g}'.format(SumRFZ),
                                            '{:.3g}'.format(SumMX), '{:.3g}'.format(SumRMX),
                                            '{:.3g}'.format(SumMY), '{:.3g}'.format(SumRMY),
                                            '{:.3g}'.format(SumMZ), '{:.3g}'.format(SumRMZ)])

    # Print the static check table
    print(statics_table)
    print('')
    
def _partition_D(model: FEModel3D) -> Tuple[List[int], List[int], NDArray[float64]]:
    """Builds a list with known nodal displacements and with the positions in global stiffness matrix of known and unknown nodal displacements

    :return: A list of the global matrix indices for the unknown nodal displacements (D1_indices). A list of the global matrix indices for the known nodal displacements (D2_indices). A list of the known nodal displacements (D2).
    :rtype: list, list, list
    """

    D1_indices = [] # A list of the indices for the unknown nodal displacements
    D2_indices = [] # A list of the indices for the known nodal displacements
    D2 = []         # A list of the values of the known nodal displacements

    # Create the auxiliary table
    for node in model.nodes.values():
        
        # Unknown displacement DX
        if node.support_DX == False and node.EnforcedDX == None:
            D1_indices.append(node.ID*6 + 0)
        # Known displacement DX
        elif node.EnforcedDX != None:
            D2_indices.append(node.ID*6 + 0)
            D2.append(node.EnforcedDX)
        # Support at DX
        else:
            D2_indices.append(node.ID*6 + 0)
            D2.append(0.0)

        # Unknown displacement DY
        if node.support_DY == False and node.EnforcedDY == None:
            D1_indices.append(node.ID*6 + 1)
        # Known displacement DY
        elif node.EnforcedDY != None:
            D2_indices.append(node.ID*6 + 1)
            D2.append(node.EnforcedDY)
        # Support at DY
        else:
            D2_indices.append(node.ID*6 + 1)
            D2.append(0.0)

        # Unknown displacement DZ
        if node.support_DZ == False and node.EnforcedDZ == None:
            D1_indices.append(node.ID*6 + 2)
        # Known displacement DZ
        elif node.EnforcedDZ != None:
            D2_indices.append(node.ID*6 + 2)
            D2.append(node.EnforcedDZ)
        # Support at DZ
        else:
            D2_indices.append(node.ID*6 + 2)
            D2.append(0.0)

        # Unknown displacement RX
        if node.support_RX == False and node.EnforcedRX == None:
            D1_indices.append(node.ID*6 + 3)
        # Known displacement RX
        elif node.EnforcedRX != None:
            D2_indices.append(node.ID*6 + 3)
            D2.append(node.EnforcedRX)
        # Support at RX
        else:
            D2_indices.append(node.ID*6 + 3)
            D2.append(0.0)

        # Unknown displacement RY
        if node.support_RY == False and node.EnforcedRY == None:
            D1_indices.append(node.ID*6 + 4)
        # Known displacement RY
        elif node.EnforcedRY != None:
            D2_indices.append(node.ID*6 + 4)
            D2.append(node.EnforcedRY)
        # Support at RY
        else:
            D2_indices.append(node.ID*6 + 4)
            D2.append(0.0)

        # Unknown displacement RZ
        if node.support_RZ == False and node.EnforcedRZ == None:
            D1_indices.append(node.ID*6 + 5)
        # Known displacement RZ
        elif node.EnforcedRZ != None:
            D2_indices.append(node.ID*6 + 5)
            D2.append(node.EnforcedRZ)
        # Support at RZ
        else:
            D2_indices.append(node.ID*6 + 5)
            D2.append(0.0)
    
    # Legacy code on the next line. I will leave it here until the line that follows has been proven over time.
    # D2 = atleast_2d(D2)
    
    # Convert D2 from a list to a matrix
    D2 = array(D2, ndmin=2).T

    # Return the indices and the known displacements
    return D1_indices, D2_indices, D2

def _partition(model: FEModel3D, unp_matrix: NDArray[float64] | lil_matrix, D1_indices: List[int], D2_indices: List[int]) -> Tuple[NDArray[float64], NDArray[float64]] | Tuple[NDArray[float64], NDArray[float64], NDArray[float64], NDArray[float64]]:
    """Partitions a matrix (or vector) into submatrices (or subvectors) based on degree of freedom boundary conditions.

    :param unp_matrix: The unpartitioned matrix (or vector) to be partitioned.
    :type unp_matrix: ndarray or lil_matrix
    :param D1_indices: A list of the indices for degrees of freedom that have unknown displacements.
    :type D1_indices: list
    :param D2_indices: A list of the indices for degrees of freedom that have known displacements.
    :type D2_indices: list
    :return: Partitioned submatrices (or subvectors) based on degree of freedom boundary conditions.
    :rtype: array, array, array, array
    """

    # Determine if this is a 1D vector or a 2D matrix

    # 1D vectors
    if unp_matrix.shape[1] == 1:
        # Partition the vector into 2 subvectors
        m1 = unp_matrix[D1_indices, :]
        m2 = unp_matrix[D2_indices, :]
        return m1, m2
    # 2D matrices
    else:
        # Partition the matrix into 4 submatrices
        m11 = unp_matrix[D1_indices, :][:, D1_indices]
        m12 = unp_matrix[D1_indices, :][:, D2_indices]
        m21 = unp_matrix[D2_indices, :][:, D1_indices]
        m22 = unp_matrix[D2_indices, :][:, D2_indices]
        return m11, m12, m21, m22

def _renumber(model: FEModel3D) -> None:
    """
    Assigns node and element ID numbers to be used internally by the program. Numbers are
    assigned according to the order in which they occur in each dictionary.
    """
    
    # Number each node in the model
    for id, node in enumerate(model.nodes.values()):
        node.ID = id
    
    # Number each spring in the model
    for id, spring in enumerate(model.springs.values()):
        spring.ID = id

    # Descritize all the physical members and number each member in the model
    id = 0
    for phys_member in model.members.values():
        phys_member.descritize()
        for member in phys_member.sub_members.values():
            member.ID = id
            id += 1
    
    # Number each plate in the model
    for id, plate in enumerate(model.plates.values()):
        plate.ID = id
    
    # Number each quadrilateral in the model
    for id, quad in enumerate(model.quads.values()):
        quad.ID = id<|MERGE_RESOLUTION|>--- conflicted
+++ resolved
@@ -1,22 +1,10 @@
-<<<<<<< HEAD
-from __future__ import annotations
-
-=======
 from __future__ import annotations # Allows more recent type hints features
 from typing import TYPE_CHECKING
->>>>>>> 23b71539
 from math import isclose
 
 from numpy import array, atleast_2d, zeros, subtract, matmul, divide, seterr, nanmax
 from numpy.linalg import solve
 
-<<<<<<< HEAD
-from typing import TYPE_CHECKING
-if TYPE_CHECKING:
-    from Pynite.FEModel3D import FEModel3D
-
-def _prepare_model(model:"FEModel3D"):
-=======
 from Pynite.LoadCombo import LoadCombo
 
 if TYPE_CHECKING:
@@ -28,7 +16,6 @@
 
 
 def _prepare_model(model: FEModel3D) -> None:
->>>>>>> 23b71539
     """Prepares a model for analysis by ensuring at least one load combination is defined, generating all meshes that have not already been generated, activating all non-linear members, and internally numbering all nodes and elements.
 
     :param model: The model being prepared for analysis.
@@ -437,11 +424,7 @@
     # Return the displacement vector
     return D
 
-<<<<<<< HEAD
-def _store_displacements(model:"FEModel3D", D1, D2, D1_indices, D2_indices, combo):
-=======
 def _store_displacements(model: FEModel3D, D1: NDArray[float64], D2: NDArray[float64], D1_indices: List[int], D2_indices: List[int], combo: LoadCombo) -> None:
->>>>>>> 23b71539
     """Stores calculated displacements from the solver into the model's displacement vector `_D` and into each node object in the model
 
     :param model: The finite element model being evaluated.
