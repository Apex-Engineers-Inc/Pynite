--- conflicted
+++ resolved
@@ -89,7 +89,6 @@
             # Combine and deduplicate indices using set operations for efficiency
             idxs = list(set(all_indices))
 
-<<<<<<< HEAD
             # Pre-allocate lists for better performance and avoid repeated lookups
             candidate_nodes = []
             kd_tree_node_names = self.model._kd_tree_node_names
@@ -113,13 +112,6 @@
             # Skip the member's own endpoints (fast identity check)
             if node is self.i_node or node is self.j_node:
                 continue
-=======
-                        # Add the node to the list of intermediate nodes
-                        int_nodes.append((node, norm(vector_in)))
-
-        # Create a list of sorted intermediate nodes by distance from the i-node
-        int_nodes = sorted(int_nodes, key=lambda x: x[1])
->>>>>>> b43ca4ef
 
             # Calculate vector from i-node to the candidate node
             dx, dy, dz = node.X - Xi, node.Y - Yi, node.Z - Zi
@@ -151,7 +143,6 @@
         # Sort intermediate nodes by distance from the i-node
         int_nodes.sort(key=lambda x: x[1])
 
-<<<<<<< HEAD
         # Create sub-members between each pair of consecutive intermediate nodes
         # Each sub-member spans from one node to the next along the physical member
         for i in range(len(int_nodes) - 1):
@@ -162,20 +153,10 @@
 
             # Create a new sub-member spanning from i_node to j_node
             # This inherits all material and section properties from the parent physical member
-            new_sub_member = Member3D(
-                self.model, name, i_node, j_node, self.material.name,
-                self.section.name, self.rotation, self.tension_only, self.comp_only
-            )
+            new_sub_member = Member3D(self.model, name, i_node, j_node, self.material.name, self.section.name, self.rotation, self.tension_only, self.comp_only)
 
             # Activate the sub-member for all existing load combinations in the model
             for combo_name in self.model.load_combos:
-=======
-            # Create a new sub-member
-            new_sub_member = Member3D(self.model, name, i_node, j_node, self.material.name, self.section.name, self.rotation, self.tension_only, self.comp_only)
-
-            # Flag the sub-member as active
-            for combo_name in self.model.load_combos.keys():
->>>>>>> b43ca4ef
                 new_sub_member.active[combo_name] = True
 
             # Transfer end releases from the physical member to appropriate sub-members
@@ -192,7 +173,6 @@
 
             # Distribute the physical member's distributed loads to applicable sub-members
             for dist_load in self.DistLoads:
-<<<<<<< HEAD
                 direction, w1, w2, x1_load, x2_load, case = dist_load
                 
                 # Check if this distributed load overlaps with the current sub-member
@@ -216,44 +196,9 @@
                     
                     # Add the adjusted distributed load to the sub-member
                     new_sub_member.DistLoads.append((direction, w1_adjacent, w2_adjacent, x1, x2, case))
-=======
-
-                # Find the start and end points of the distributed load in the physical member's
-                # local coordinate system
-                x1_load = dist_load[3]
-                x2_load = dist_load[4]
-
-                # Determine if the distributed load should be applied to this segment
-                if x1_load <= xj and x2_load > xi: 
-
-                    direction = dist_load[0]
-                    w1 = dist_load[1]
-                    w2 = dist_load[2]
-                    case = dist_load[5]
-
-                    # Equation describing the load as a function of x
-                    w = lambda x: (w2 - w1)/(x2_load - x1_load)*(x - x1_load) + w1
-
-                    # Chop up the distributed load for the sub-member
-                    if x1_load > xi:
-                        x1 = x1_load - xi
-                    else:
-                        x1 = 0
-                        w1 = w(xi)
-
-                    if x2_load < xj:
-                        x2 = x2_load - xi
-                    else:
-                        x2 = xj - xi
-                        w2 = w(xj)
-
-                    # Add the load to the sub-member
-                    new_sub_member.DistLoads.append([direction, w1, w2, x1, x2, case])
->>>>>>> b43ca4ef
 
             # Distribute the physical member's point loads to applicable sub-members
             for pt_load in self.PtLoads:
-<<<<<<< HEAD
                 direction, P, x, case = pt_load
                 
                 # Check if this point load falls within the current sub-member's span
@@ -261,21 +206,6 @@
                 if xi <= x < xj or (isclose(x, xj) and isclose(xj, L)):
                     # Convert load position from physical member coordinates to sub-member coordinates
                     new_sub_member.PtLoads.append((direction, P, x - xi, case))
-=======
-
-                direction = pt_load[0]
-                P = pt_load[1]
-                x = pt_load[2]
-                case = pt_load[3]
-
-                # Determine if the point load should be applied to this segment
-                if x >= xi and x < xj or (isclose(x, xj) and isclose(xj, self.L())):
-
-                    x = x - xi
-
-                    # Add the load to the sub-member
-                    new_sub_member.PtLoads.append([direction, P, x, case])
->>>>>>> b43ca4ef
 
             # Store the completed sub-member in the dictionary
             self.sub_members[name] = new_sub_member
