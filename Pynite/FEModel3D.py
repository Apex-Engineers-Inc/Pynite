--- conflicted
+++ resolved
@@ -4,7 +4,6 @@
 from typing import TYPE_CHECKING, Any, cast, Literal
 
 from numpy import array, zeros, matmul, subtract
-from numpy._typing._generic_alias import NDArray
 from numpy.linalg import solve
 from scipy.sparse._coo import coo_matrix
 from scipy.spatial import cKDTree
@@ -2365,11 +2364,7 @@
         # Flag the model as solved
         self.solution = 'Nonlinear TC'
 
-<<<<<<< HEAD
     def analyze_PDelta(self, log: bool=False, check_stability: bool=True, max_iter: int=30, sparse: bool=True, combo_tags: list[str] | None = None) -> None:
-=======
-    def analyze_PDelta(self, log: bool=False, check_stability: bool=True, max_iter: int=30, sparse: bool=True, combo_tags: list[str]|None = None) -> None:
->>>>>>> 8939622f
         """Performs second order (P-Delta) analysis. This type of analysis is appropriate for most models using beams, columns and braces. Second order analysis is usually required by material specific codes. The analysis is iterative and takes longer to solve. Models with slender members and/or members with combined bending and axial loads will generally have more significant P-Delta effects. P-Delta effects in plates/quads are not considered.
 
         :param log: Prints updates to the console if set to True. Default is False.
@@ -2425,11 +2420,7 @@
         # Flag the model as solved
         self.solution = 'P-Delta'
 
-<<<<<<< HEAD
-    def _not_ready_yet_analyze_pushover(self, log: bool=False, check_stability: bool=True, push_combo: str='Push', max_iter: int=30, tol: float=0.01, sparse: bool=True, combo_tags: list[str] | None = None) -> None:
-=======
-    def _not_ready_yet_analyze_pushover(self, log: bool=False, check_stability: bool=True, push_combo: str='Push', max_iter: int=30, tol: float=0.01, sparse: bool=True, combo_tags: list[str]|None = None) -> None:
->>>>>>> 8939622f
+    def _not_ready_yet_analyze_pushover(self, log: bool=False, check_stability: bool=True, push_combo: str='Push', max_iter: int=30, tol: float=0.01, sparse: bool=True, combo_tags: list[str] |None = None) -> None:
 
         if log:
             print('+---------------------+')
